--- conflicted
+++ resolved
@@ -10,10 +10,8 @@
 import numpy as np
 import torch
 
-<<<<<<< HEAD
-=======
 # from tensorboardX import SummaryWriter
->>>>>>> cc1be6cd
+
 import wandb
 
 class Tee:
@@ -67,14 +65,10 @@
         
         self.type = type
         if type == 'tensorboard':
-<<<<<<< HEAD
             
             from tensorboardX import SummaryWriter
             self._writer = SummaryWriter(logdir=logdir, **kwargs)
-=======
-            raise Exception("No tensorboard support at the moment!")
-            # self._writer = SummaryWriter(logdir=logdir, **kwargs)
->>>>>>> cc1be6cd
+
 
             assert logdir == self._writer.logdir
         else:
