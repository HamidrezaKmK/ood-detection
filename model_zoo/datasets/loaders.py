--- conflicted
+++ resolved
@@ -24,32 +24,17 @@
     dataset,
     device,
     data_root,
-<<<<<<< HEAD
-    train_batch_size,
-    valid_batch_size,
-    test_batch_size,
-    make_valid_loader: bool = True,
-=======
     batch_size: th.Optional[int] = None,
     train_batch_size: th.Optional[int] = None,
     valid_batch_size: th.Optional[int] = None,
     test_batch_size: th.Optional[int] = None,
-    make_valid_loader: bool = False,
->>>>>>> cc1be6cd
+    make_valid_loader: bool = True,
     make_test_loader: bool = True,
     shuffle: bool = True,
     dgm_args: th.Optional[th.Dict[str, th.Any]] = None,
     train_ready: bool = False,
     unsupervised: bool = False,
-<<<<<<< HEAD
     additional_dataset_args: th.Optional[dict] = None,
-):
-    
-    additional_dataset_args = additional_dataset_args or {}
-        
-    if dataset in SUPPORTED_IMAGE_DATASETS:
-        train_dset, valid_dset, test_dset = get_image_datasets(dataset, data_root, make_valid_loader, **additional_dataset_args)
-=======
     embedding_network: th.Optional[str] = None,
 ):
     # override the batchsizes if one global one is defined
@@ -57,16 +42,19 @@
         train_batch_size = batch_size
         valid_batch_size = batch_size
         test_batch_size = batch_size
+    
+    additional_dataset_args = additional_dataset_args or {}
         
     if dataset in SUPPORTED_IMAGE_DATASETS:
         train_dset, valid_dset, test_dset = get_image_datasets(
-            dataset_name=dataset,
-            data_root=data_root,
-            make_valid_dset=make_test_loader,
-            device=device,
-            embedding_network=embedding_network 
+          dataset_name=dataset, 
+          data_root=data_root, 
+          make_valid_dset=make_valid_loader,
+          device=device,
+          embedding_network=embedding_network,
+          **additional_dataset_args
         )
->>>>>>> cc1be6cd
+
         
     elif dataset in SUPPORTED_GENERATED_DATASETS:
         train_dset, valid_dset, test_dset = get_generated_datasets(dataset, **additional_dataset_args)
